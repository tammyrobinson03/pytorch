#ifndef CAFFE2_CORE_TENSOR_H_
#define CAFFE2_CORE_TENSOR_H_

#include "caffe2/core/storage.h"
#include "caffe2/core/tensor_impl.h"

#include <ATen/core/UndefinedTensorImpl.h>
#include <ATen/core/intrusive_ptr.h>
#include "ATen/core/TensorOptions.h"

namespace caffe2 {

using at::UndefinedTensorImpl;

/**
 * @brief Tensor class holds a shared pointer to the implementation TensorImpl,
 * redirects API calls to TensorImpl;
 * Copying of Tensor results in sharing the same underlying implementation
 * object
 *
 * NB: See TensorImpl for documentation on these methods.
 */
class CAFFE2_API Tensor final {
 protected:
  using TensorImplPtr = c10::intrusive_ptr<TensorImpl, UndefinedTensorImpl>;
  TensorImplPtr impl_;

 public:
  Tensor() : impl_() {}

  operator bool() const {
    return impl_.defined();
  }

  TensorImpl* unsafeGetTensorImpl() const {
    return impl_.get();
  }

<<<<<<< HEAD
  explicit Tensor(TensorImplPtr impl)
      : impl_(std::move(impl)) {}

  explicit Tensor(Storage storage)
      : impl_(c10::make_intrusive<TensorImpl, UndefinedTensorImpl>(std::move(storage))) {}
=======
  /**
   * @brief Creates a tensor of the given device type.
   *
   * Note that the actual data allocation is not going to be carried out until
   * you resize the tensor and then call mutable_data().
   */
  explicit Tensor(at::Device device)
    : impl_(c10::make_intrusive<TensorImpl, UndefinedTensorImpl>(
        Storage(device),
        at::detail::computeTensorTypeId(at::device(device).layout(at::kStrided)),
        /*is_variable=*/ false
      )) {
  }
>>>>>>> 3b2a8cfa

  /**
   * @brief Creates a tensor of the given dimension.
   *
   * Note that the actual data allocation is not going to be carried out until
   * the first time mutable_data() is called.
   */
  explicit Tensor(at::IntList dims, DeviceType type) : Tensor(type) {
    // TODO: here, we create a Storage
    // and immediately discard it in Resize() since
    // reset_tensor will be true and FreeMemory will be called,
    // we might want to avoid creating Storage twice?
    Resize(dims);
  }

  explicit Tensor(const vector<int>& dims, DeviceType type)
      : Tensor(type) {
    Resize(dims);
  }

  /**
   * context_for_copy is required to have the same DeviceType as src
   */
  Tensor(const Tensor& src, BaseContext* context_for_copy, DeviceType type)
      : Tensor(
            (context_for_copy && context_for_copy->device_type() == type)
                ? context_for_copy->device()
                : type) {
    CopyFrom(src, context_for_copy);
  }

  /**
   * @brief: Create a Tensor of at::DeviceType `type` and initialize it with
   * src Tensor
   */
  Tensor(const Tensor& src, DeviceType type)
      : Tensor(type) {
    CopyFrom(src);
  }

  /**
   * @brief Creates a tensor, and fills its contents with the given values.
   * The type of tensor will be decided by the context parameter
   * `context` must be provided(non-null)
   */
  template <typename T>
  Tensor(
      const vector<int64_t>& dims,
      const vector<T>& values,
      BaseContext* context)
      : impl_(c10::make_intrusive<TensorImpl, UndefinedTensorImpl>(
        Storage(context->device(), TypeMeta::Make<T>()),
        // TODO: Should pass in dtype here, if we ever want to dispatch on dtype specially
        at::detail::computeTensorTypeId(at::device(context->device()).layout(at::kStrided)),
        /*is_variable=*/ false
      )) {
    Resize(dims);
    CAFFE_ENFORCE_EQ_WITH_CALLER(values.size(), numel());
    context->CopyItemsFromCPU(
        storage().dtype(), numel(), values.data(), mutable_data<T>());
  }

  /**
   * @brief Creates a scalar tensor, and fills its content with the given value.
   * The type of tensor will be decided by the context parameter
   * `context` must be provided(non-null)
   */
  template <
      typename T,
      typename = typename std::enable_if<std::is_scalar<T>::value>::type>
  Tensor(const T& value, BaseContext* context)
      : impl_(c10::make_intrusive<TensorImpl, UndefinedTensorImpl>(
        Storage(context->device(), TypeMeta::Make<T>()),
        // TODO: Should pass in dtype here, if we ever want to dispatch on dtype specially
        at::detail::computeTensorTypeId(at::device(context->device()).layout(at::kStrided)),
        /*is_variable=*/ false
      )) {
    Resize(std::vector<int64_t>{});
    context->CopyItemsFromCPU(
        storage().dtype(), numel(), &value, mutable_data<T>());
  }

  Tensor Clone() const {
    Tensor x(GetDevice());
    x.CopyFrom(*this);
    return x;
  }

  DeviceType GetDeviceType() const {
    return impl_->device_type();
  }

  at::Device GetDevice() const {
    return impl_.get()->GetDevice();
  }

  void CopyFrom(const Tensor& src, BaseContext* context = nullptr) const {
    impl_.get()->CopyFrom(*src.impl_.get(), context);
  }

  /**
   * @brief Extend the outer-most dimension of this tensor
   *        to dimension of `num`.
   */
  void ExtendTo(int64_t num, float growthPct, BaseContext* context) const {
    CAFFE_ENFORCE_GE_WITH_CALLER(impl_->dim(), 1);
    CAFFE_ENFORCE_GE_WITH_CALLER(growthPct, 0);
    CAFFE_ENFORCE(context != nullptr, "Context must be provided.");
    Extend(num - impl_->size(0), growthPct, context);
  }

  void Extend(int64_t num, float growthPct, BaseContext* context) const {
    impl_.get()->Extend(num, growthPct, context);
  }

  /**
   * @brief Shrinks the outer-most dimension to given size, keeping the data.
   *
   * This method guarantees that no re-allocations are carried out, which means
   * that the extra capacity after the end of the shrunk tensor is maintained.
   * Notably, this function does NOT respect caffe2_keep_on_shrink.
   */
  void ShrinkTo(int64_t outer_dim) const {
    CAFFE_ENFORCE_WITH_CALLER(
        impl_->is_contiguous(),
        "Right now ShrinkTo is only supported on contiguous Tensor.");
    CAFFE_ENFORCE_WITH_CALLER(impl_->dim() >= 1, "Tensor must be at least 1D");
    CAFFE_ENFORCE_WITH_CALLER(
        outer_dim <= impl_->size(0),
        "New outer dimension must be smaller than current.");
    CAFFE_ENFORCE(
        impl_->storage().unique(),
        "Can't call ShrinkTo on shared storage, please call Resize instead.");
    impl_.get()->set_size(0, outer_dim);
  }

  template <class T>
  void ReserveSpace(const T& outer_dim) const {
    impl_.get()->ReserveSpace(outer_dim);
  }

  template <typename... Ts>
  void Resize(Ts... dim_source) const {
    impl_.get()->Resize(dim_source...);
  }

  /**
   * Resize the tensor like the source tensor. Note that this is just a
   * sugar wrapper that essentially calls Resize(src_tensor.dims()).
   * This method respects caffe2_keep_on_shrink.
   */
  inline void ResizeLike(const Tensor& src_tensor) const {
    CAFFE_ENFORCE_WITH_CALLER(
        src_tensor.is_contiguous(),
        "Right now ResizeLike is only supported for contiguous Tensor.");
    if (impl_ != src_tensor.impl_) {
      impl_.get()->Resize(src_tensor.sizes());
    }
  }

  inline void Reshape(const vector<int64_t>& dims) const {
    impl_.get()->Reshape(dims);
  }

  inline void Reshape(const vector<int>& dims) const {
    impl_.get()->Reshape(ToVectorint64_t(dims));
  }

  inline void FreeMemory() const {
    impl_.get()->FreeMemory();
  }

  /**
   * A utility function to print the debug string for the tensor. Note that this
   * is very slow since it involves quite some string operations, so do not use
   * it in your performance-critical code.
   */
  string DebugString() const {
    std::stringstream ss;
    ss << "A Tensor of item size " << impl_->storage().itemsize() << " and type "
       << impl_->dtype().name() << " and dimension (";
    for (int d : impl_->sizes()) {
      ss << d << ",";
    }
    ss << ").";
    return ss.str();
  }

  // NB: a.swap(b) is not equivalent to std::swap(a, b);
  // swap method swaps the CONTENTS of the tensors, while std::swap
  // swaps the POINTERS.
  void swap(const Tensor& other) const noexcept {
    // NB: use get() to get a non-const pointer!
    std::swap(*impl_.get(), *other.impl_.get());
  }

  void ShareData(const Tensor& src) const {
    impl_.get()->ShareData(*src.impl_.get());
  }

  /**
   * @brief Shares the data with an externally managed pointer.
   *
   * This is similar to ShareData() but the source is a pointer with an advanced
   * deleter option. In default, no deletion takes place, and one needs to make
   * sure that the external memory is deallocated only after the tensor finishes
   * using it. If a Deleter object is passed in, when this tensor is reallocated
   * or freed, the deleter function is going to be called.
   */
  template <typename T>
  void ShareExternalPointer(
      T* src,
      size_t capacity = 0,
      MemoryDeleter d = nullptr) const {
    ShareExternalPointer((void*)src, caffe2::TypeMeta::Make<T>(), capacity, d);
  }

  template <typename T>
  void ShareExternalPointer(at::DataPtr&& data_ptr, size_t capacity = 0) const {
    ShareExternalPointer(std::move(data_ptr), caffe2::TypeMeta::Make<T>(), capacity);
  }

  void ShareExternalPointer(
      void* src,
      const TypeMeta& data_type,
      size_t capacity = 0,
      MemoryDeleter d = nullptr) const {
    CAFFE_ENFORCE_WITH_CALLER(
        impl_->is_contiguous(),
        "Right now ShareExternalPointer is only supported for contiguous Tensor.");
    CAFFE_ENFORCE_WITH_CALLER(
        data_type.id() != caffe2::TypeIdentifier::uninitialized(),
        "To share with a raw external pointer you need to pass in an "
        "initialized data_type(TypeMeta).");
    impl_.get()->ShareExternalPointer(
        at::DataPtr(src, src, d, impl_->device_type()), data_type, capacity);
  }

  void ShareExternalPointer(
      at::DataPtr&& data_ptr,
      const TypeMeta& data_type,
      size_t capacity) {
    impl_.get()->ShareExternalPointer(std::move(data_ptr), data_type, capacity);
  }

  /**
   * Returns a const raw void* pointer of the underlying storage. mutable_data()
   * or raw_mutable_data() must have been called prior to this function call.
   */
  inline const void* raw_data() const {
    return impl_->data();
  }

  template <typename T>
  inline const T* data() const {
    return impl_.get()->data<T>();
  }

  inline void* raw_mutable_data(const TypeMeta& meta) const {
    return impl_.get()->raw_mutable_data(meta);
  }

  /**
   * Returns a mutable raw pointer of the underlying storage. This can only be
   * used when you know for sure that the underlying storage of the tensor is
   * already created via an earlier raw_mutable_data(meta) call or a
   * mutable_data<T>() call.
   *
   * If the existing data does not match the desired type, it will be deleted
   * and a new storage will be created.
   */
  inline void* raw_mutable_data() const {
    const auto& data_type = impl_->dtype();
    CAFFE_ENFORCE_WITH_CALLER(
        data_type.id() != caffe2::TypeIdentifier::uninitialized(),
        "Calling raw_mutable_data() without meta, but the current meta is "
        "of unknown type.");
    return raw_mutable_data(data_type);
  }

  template <typename T>
  inline T* mutable_data() const {
    return impl_.get()->mutable_data<T>();
  }

  /**
   * Returns the number of dimensions of the data.
   */
  inline int dim() const {
    return impl_->dim();
  }

  /**
   * (To be deprecated) Returns the number of dimensions of the data.
   */
  inline int ndim() const {
    return impl_->dim();
  }

  /**
   * (To be deprecated) Returns the size (i.e. the number of items) of the
   * tensor.
   */
  inline int64_t size() const {
    return impl_->numel();
  }

  /**
   * Returns the number of items of the tensor.
   */
  inline int64_t numel() const {
    return impl_->numel();
  }

  /**
   * Return the number of bytes each item takes in the tensor.
   */
  inline size_t itemsize() const {
    return impl_->storage().itemsize();
  }

  /**
   * Returns the total number of bytes of the storage.
   *
   * This is equivalent to calling size() * itemsize().
   */
  inline size_t nbytes() const {
    return impl_->numel() * itemsize();
  }

  inline at::IntList sizes() const {
    return impl_.get()->sizes();
  }

  // To be deprecated
  inline at::IntList dims() const {
    return impl_.get()->sizes();
  }

  inline int64_t size_from_dim(int k) const {
    return size_from_dim_(k, impl_->sizes());
  }

  inline int64_t size_to_dim(int k) const {
    return size_to_dim_(k, impl_->sizes());
  }

  inline int64_t size_between_dim(int k, int l) const {
    return size_between_dim_(k, l, impl_->sizes());
  }

  /**
   * Returns the 'canonical' version of a (usually)  user-specified axis,
   * allowing for negative indexing (e.g., -1 for the last axis).
   *
   * @param axis_index the axis index.
   *        If 0 <= index < dim(), return index.
   *        If -ndim <= index <= -1, return (dim() - (-index)),
   *        e.g., the last axis index (dim() - 1) if index == -1,
   *        the second to last if index == -2, etc.
   *        Dies on out of range index.
   */
  inline int canonical_axis_index(int axis_index) const {
    return canonical_axis_index_(axis_index, impl_->dim());
  }

  inline int64_t stride(int64_t dim) const {
    return impl_.get()->stride(dim);
  }

  inline at::IntList strides() {
    return impl_.get()->strides();
  }

  inline bool is_contiguous() const {
    return impl_.get()->is_contiguous();
  }

  /**
   * Checks if the tensor content is of the given data type.
   */
  template <typename T>
  inline bool IsType() const {
    return impl_->storage().IsType<T>();
  }

  /**
   * Returns the TypeMeta object associated with the current data type.
   */
  inline const TypeMeta& dtype() const {
    return impl_->dtype();
  }

  /**
   * (To be deprecated) Returns the TypeMeta object associated with the current
   * data type.
   */
  inline const TypeMeta& meta() const {
    return impl_->dtype();
  }

  /**
   * Returns the i-th dimension of the tensor in int.
   *
   * This function returns an int value instead of int64_t, which depending on
   * the typedef could be int64. If you want int64 dim values, make sure you
   * call dim() instead.
   */
  inline int dim32(const int i) const {
#ifndef NDEBUG
    CAFFE_ENFORCE_LT_WITH_CALLER(i, static_cast<int>(impl_->dim()), "Exceeding ndim limit");
    CAFFE_ENFORCE_GE_WITH_CALLER(i, 0, "Cannot have negative dimension index");
#endif
    auto s = impl_->size(i);
    CAFFE_ENFORCE_LT_WITH_CALLER(s, std::numeric_limits<int>::max());
    return static_cast<int>(s);
  }

  inline int64_t size(const int i) const {
    return impl_->size(i);
  }

  // To be deprecated
  inline int64_t dim(const int i) const {
    return impl_->size(i);
  }

  const Storage& storage() {
    return impl_->storage();
  }

  const Storage& storage() const {
    return impl_->storage();
  }

  bool storage_initialized() const {
    return impl_->storage_initialized();
  }

  bool dtype_initialized() const {
    return impl_->dtype_initialized();
  }
};

CAFFE_DECLARE_PREALLOCATED_KNOWN_TYPE(12, Tensor)

using TensorCPU = Tensor;

constexpr int k_limit_default_ = 1000;

// TODO: the following logic can be merged into regular Tensor class methods
// after MKLMemory starts to implement Tensor interface

// Type call registry
typedef TypeMeta (*TypeCall)(const void*);
TypeCall GetTypeCallFunction(TypeIdentifier id);
void RegisterTypeCallFunction(TypeIdentifier id, TypeCall c);

// Shape call registry
typedef vector<int64_t> (*TensorInfoCall)(
    const void*,
    size_t* capacity,
    DeviceOption* device);
TensorInfoCall GetTensorInfoFunction(TypeIdentifier id);
void RegisterTensorInfoFunction(TypeIdentifier id, TensorInfoCall c);

// resize helper function
void TensorVectorResize(
    std::vector<Tensor>& tensors,
    int size,
    DeviceType type);

// Tensor factory function
CAFFE2_API Tensor empty(at::IntList dims, at::TensorOptions options);

class CAFFE2_API TensorPrinter {
 public:
  explicit TensorPrinter(
      const std::string& tensor_name = "",
      const std::string& file_name = "",
      int limit = k_limit_default_);
  ~TensorPrinter();

  template <class T>
  void Print(const Tensor& tensor);

  void PrintMeta(const Tensor& tensor);

  string MetaStr(const Tensor& tensor);

 private:
  bool to_file_;
  int limit_;
  std::unique_ptr<std::ofstream> log_file_;
  std::string tensor_name_;
};

template <class T>
void TensorPrinter::Print(const Tensor& tensor) {
  std::stringstream values_stream;
  // One most likely doesn't want to print int64-number of items for visual
  // inspection, so we cast down to int here.
  int total_count = static_cast<int>(std::min(tensor.numel(), int64_t(limit_)));
  const T* tensor_data = tensor.template data<T>();
  for (int i = 0; i < total_count - 1; ++i) {
    values_stream << tensor_data[i] << ",";
  }
  // We do not add a comma after the last item.
  values_stream << tensor_data[total_count - 1];
  if (to_file_) {
    (*log_file_) << MetaStr(tensor) << values_stream.str() << std::endl;
  } else {
    // Log to console.
    LOG(INFO) << MetaStr(tensor) << values_stream.str();
  }
}

} // namespace caffe2
#endif // CAFFE2_CORE_TENSOR_H_<|MERGE_RESOLUTION|>--- conflicted
+++ resolved
@@ -36,13 +36,6 @@
     return impl_.get();
   }
 
-<<<<<<< HEAD
-  explicit Tensor(TensorImplPtr impl)
-      : impl_(std::move(impl)) {}
-
-  explicit Tensor(Storage storage)
-      : impl_(c10::make_intrusive<TensorImpl, UndefinedTensorImpl>(std::move(storage))) {}
-=======
   /**
    * @brief Creates a tensor of the given device type.
    *
@@ -56,7 +49,9 @@
         /*is_variable=*/ false
       )) {
   }
->>>>>>> 3b2a8cfa
+
+  explicit Tensor(TensorImplPtr impl)
+      : impl_(std::move(impl)) {}
 
   /**
    * @brief Creates a tensor of the given dimension.
