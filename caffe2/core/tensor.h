--- conflicted
+++ resolved
@@ -9,11 +9,7 @@
 namespace caffe2 {
 
 class CAFFE2_API UndefinedTensorImpl final : public TensorImpl {
-<<<<<<< HEAD
-  UndefinedTensorImpl() : TensorImpl(Storage()){};
-=======
   UndefinedTensorImpl() : TensorImpl(at::Storage()){};
->>>>>>> 7122f8b3
 
  public:
  // Without this, we get:
